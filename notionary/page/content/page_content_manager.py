import json
from typing import Any, Dict, List, Optional

from notionary.elements.registry.block_element_registry import BlockElementRegistry
from notionary.notion_client import NotionClient

from notionary.page.markdown_to_notion_converter import (
    MarkdownToNotionConverter,
)
from notionary.page.notion_to_markdown_converter import (
    NotionToMarkdownConverter,
)
from notionary.page.content.notion_page_content_chunker import (
    NotionPageContentChunker,
)
from notionary.util.logging_mixin import LoggingMixin


class PageContentManager(LoggingMixin):
    def __init__(
        self,
        page_id: str,
        client: NotionClient,
        block_registry: Optional[BlockElementRegistry] = None,
    ):
        self.page_id = page_id
        self._client = client
        self._markdown_to_notion_converter = MarkdownToNotionConverter(
            block_registry=block_registry
        )
        self._notion_to_markdown_converter = NotionToMarkdownConverter(
            block_registry=block_registry
        )
        self._chunker = NotionPageContentChunker()

<<<<<<< HEAD
    async def append_markdown(
        self, markdown_text: str, append_divider: bool = False
    ) -> str:
=======
    async def append_markdown(self, markdown_text: str) -> str:
>>>>>>> b48dba87
        """
        Append markdown text to a Notion page, automatically handling content length limits.
        First strips out triple backtick markdown fences if they wrap the entire content.

        Args:
            markdown_text: The markdown text to append
            append_divider: If True, appends a divider after the markdown content (default: False)
        """
        try:
            # If the converter supports append_divider, pass it; else ignore for now
            try:
                blocks = self._markdown_to_notion_converter.convert(markdown_text, append_divider=append_divider)
            except TypeError:
                blocks = self._markdown_to_notion_converter.convert(markdown_text)
            fixed_blocks = self._chunker.fix_blocks_content_length(blocks)

            # Notion API only allows up to 100 blocks per request
            BATCH_SIZE = 100
            total_blocks = len(fixed_blocks)
            num_batches = (total_blocks + BATCH_SIZE - 1) // BATCH_SIZE
            all_success = True
            for batch_num in range(num_batches):
                batch = fixed_blocks[batch_num * BATCH_SIZE : (batch_num + 1) * BATCH_SIZE]
                result = await self._client.patch(
                    f"blocks/{self.page_id}/children", {"children": batch}
                )
                if not result:
                    self.logger.error(f"Failed to add batch {batch_num+1}/{num_batches} to page.")
                    all_success = False
                    break
                else:
                    self.logger.info(f"Successfully added batch {batch_num+1}/{num_batches} ({len(batch)} blocks) to page.")
            if all_success:
                return f"Successfully added {total_blocks} blocks to the page in {num_batches} batch(es)."
            else:
                return f"Failed to add all blocks. See logs for details."

        except Exception as e:
            self.logger.error("Error appending markdown: %s", str(e))
            raise

    async def has_database_descendant(self, block_id: str) -> bool:
        """
        Check if a block or any of its descendants is a database.
        """
        resp = await self._client.get(f"blocks/{block_id}/children")
        children = resp.get("results", []) if resp else []

        for child in children:
            block_type = child.get("type")
            if block_type in ["child_database", "database", "linked_database"]:
                return True

            if child.get("has_children", False):
                if await self.has_database_descendant(child["id"]):
                    return True

        return False

    async def delete_block_with_children(
        self, block: Dict[str, Any], skip_databases: bool
    ) -> tuple[int, int]:
        """
        Delete a block and all its children, optionally skipping databases.
        Returns a tuple of (deleted_count, skipped_count).
        """
        deleted = 0
        skipped = 0

        block_type = block.get("type")
        if skip_databases and block_type in [
            "child_database",
            "database",
            "linked_database",
        ]:
            return 0, 1

        if skip_databases and await self.has_database_descendant(block["id"]):
            return 0, 1

        # Process children first
        if block.get("has_children", False):
            children_resp = await self._client.get(f"blocks/{block['id']}/children")
            for child in children_resp.get("results", []):
                child_deleted, child_skipped = await self.delete_block_with_children(
                    child, skip_databases
                )
                deleted += child_deleted
                skipped += child_skipped

        # Then delete the block itself
        if await self._client.delete(f"blocks/{block['id']}"):
            deleted += 1

        return deleted, skipped

    async def clear(self, skip_databases: bool = True) -> str:
        """
        Clear the content of the page, optionally preserving databases.
        """
        blocks_resp = await self._client.get(f"blocks/{self.page_id}/children")
        results = blocks_resp.get("results", []) if blocks_resp else []

        total_deleted = 0
        total_skipped = 0

        for block in results:
            deleted, skipped = await self.delete_block_with_children(
                block, skip_databases
            )
            total_deleted += deleted
            total_skipped += skipped

        return (
            f"Deleted {total_deleted} blocks. Skipped {total_skipped} database blocks."
        )

    async def get_blocks(self) -> List[Dict[str, Any]]:
        result = await self._client.get(f"blocks/{self.page_id}/children")
        if not result:
            self.logger.error("Error retrieving page content: %s", result.error)
            return []
        return result.get("results", [])

    async def get_block_children(self, block_id: str) -> List[Dict[str, Any]]:
        result = await self._client.get(f"blocks/{block_id}/children")
        if not result:
            self.logger.error("Error retrieving block children: %s", result.error)
            return []
        return result.get("results", [])

    async def get_page_blocks_with_children(
        self, parent_id: Optional[str] = None
    ) -> List[Dict[str, Any]]:
        blocks = (
            await self.get_blocks()
            if parent_id is None
            else await self.get_block_children(parent_id)
        )

        if not blocks:
            return []

        for block in blocks:
            if not block.get("has_children"):
                continue

            block_id = block.get("id")
            if not block_id:
                continue

            # Recursive call for nested blocks
            children = await self.get_page_blocks_with_children(block_id)
            if children:
                block["children"] = children

        return blocks

    async def get_text(self) -> str:
        blocks = await self.get_page_blocks_with_children()
        return self._notion_to_markdown_converter.convert(blocks)<|MERGE_RESOLUTION|>--- conflicted
+++ resolved
@@ -17,6 +17,8 @@
 
 
 class PageContentManager(LoggingMixin):
+    BATCH_SIZE = 100
+    
     def __init__(
         self,
         page_id: str,
@@ -33,49 +35,39 @@
         )
         self._chunker = NotionPageContentChunker()
 
-<<<<<<< HEAD
-    async def append_markdown(
-        self, markdown_text: str, append_divider: bool = False
-    ) -> str:
-=======
-    async def append_markdown(self, markdown_text: str) -> str:
->>>>>>> b48dba87
+    async def append_markdown(self, markdown_text: str, append_divider = False) -> str:
         """
         Append markdown text to a Notion page, automatically handling content length limits.
-        First strips out triple backtick markdown fences if they wrap the entire content.
 
         Args:
             markdown_text: The markdown text to append
             append_divider: If True, appends a divider after the markdown content (default: False)
         """
         try:
-            # If the converter supports append_divider, pass it; else ignore for now
-            try:
-                blocks = self._markdown_to_notion_converter.convert(markdown_text, append_divider=append_divider)
-            except TypeError:
-                blocks = self._markdown_to_notion_converter.convert(markdown_text)
+            # Just the markdown synthax for the divider as it will be converted to a Notion divider block
+            if append_divider:
+                markdown_text = markdown_text + "\n\n---\n\n"
+                
+            blocks = self._markdown_to_notion_converter.convert(markdown_text)
             fixed_blocks = self._chunker.fix_blocks_content_length(blocks)
 
-            # Notion API only allows up to 100 blocks per request
-            BATCH_SIZE = 100
             total_blocks = len(fixed_blocks)
-            num_batches = (total_blocks + BATCH_SIZE - 1) // BATCH_SIZE
+            num_batches = (total_blocks + self.BATCH_SIZE - 1) // self.BATCH_SIZE
+            
             all_success = True
             for batch_num in range(num_batches):
-                batch = fixed_blocks[batch_num * BATCH_SIZE : (batch_num + 1) * BATCH_SIZE]
-                result = await self._client.patch(
-                    f"blocks/{self.page_id}/children", {"children": batch}
-                )
-                if not result:
-                    self.logger.error(f"Failed to add batch {batch_num+1}/{num_batches} to page.")
+                start_idx = batch_num * self.BATCH_SIZE
+                end_idx = min((batch_num + 1) * self.BATCH_SIZE, total_blocks)
+                batch = fixed_blocks[start_idx:end_idx]
+                
+                batch_success = await self._process_batch(batch, batch_num, num_batches)
+                if not batch_success:
                     all_success = False
                     break
-                else:
-                    self.logger.info(f"Successfully added batch {batch_num+1}/{num_batches} ({len(batch)} blocks) to page.")
+            
             if all_success:
                 return f"Successfully added {total_blocks} blocks to the page in {num_batches} batch(es)."
-            else:
-                return f"Failed to add all blocks. See logs for details."
+            return "Failed to add all blocks. See logs for details."
 
         except Exception as e:
             self.logger.error("Error appending markdown: %s", str(e))
@@ -200,4 +192,20 @@
 
     async def get_text(self) -> str:
         blocks = await self.get_page_blocks_with_children()
-        return self._notion_to_markdown_converter.convert(blocks)+        return self._notion_to_markdown_converter.convert(blocks)
+
+
+    async def _process_batch(self, batch: List[Dict], batch_num: int, num_batches: int) -> bool:
+        """
+        Verarbeitet einen einzelnen Batch von Blöcken und gibt zurück, ob es erfolgreich war.
+        """
+        result = await self._client.patch(
+            f"blocks/{self.page_id}/children", {"children": batch}
+        )
+        
+        if not result:
+            self.logger.error("Failed to add batch %d/%d to page.", batch_num + 1, num_batches)
+            return False
+            
+        self.logger.info("Successfully added batch %d/%d (%d blocks) to page.", batch_num + 1, num_batches, len(batch))
+        return True