from typing import Dict, Any, List, Optional, Tuple

from notionary.elements.registry.block_element_registry import BlockElementRegistry
from notionary.elements.registry.block_element_registry_builder import (
    BlockElementRegistryBuilder,
)


class MarkdownToNotionConverter:
    """Converts Markdown text to Notion API block format with support for pipe syntax for nested structures."""

    SPACER_MARKER = "<!-- spacer -->"
    TOGGLE_ELEMENT_TYPES = ["ToggleElement", "ToggleableHeadingElement"]
    PIPE_CONTENT_PATTERN = r"^\|\s?(.*)$"

    def __init__(self, block_registry: Optional[BlockElementRegistry] = None):
        """Initialize the converter with an optional custom block registry."""
        self._block_registry = (
            block_registry or BlockElementRegistryBuilder().create_full_registry()
        )

    def convert(self, markdown_text: str) -> List[Dict[str, Any]]:
        """Convert markdown text to Notion API block format."""
        if not markdown_text:
            return []

<<<<<<< HEAD
        # Process all blocks in order, preserving their positions
        all_blocks = []
        
        # Process toggleable elements first (both Toggle and ToggleableHeading)
        toggleable_blocks = self._identify_toggleable_blocks(markdown_text)
        if toggleable_blocks:
            all_blocks.extend(toggleable_blocks)
            
        # Process other multiline elements
        multiline_blocks = self._identify_multiline_blocks(markdown_text, toggleable_blocks)
        if multiline_blocks:
            all_blocks.extend(multiline_blocks)
            
        # Process remaining text line by line
        line_blocks = self._process_text_lines(markdown_text, toggleable_blocks + multiline_blocks)
        if line_blocks:
            all_blocks.extend(line_blocks)
            
=======
        # Collect all blocks with their positions in the text
        all_blocks_with_positions = self._collect_all_blocks_with_positions(
            markdown_text
        )

>>>>>>> b48dba87
        # Sort all blocks by their position in the text
        all_blocks_with_positions.sort(key=lambda x: x[0])

        # Extract just the blocks without position information
        blocks = [block for _, _, block in all_blocks_with_positions]

        # Process spacing between blocks
        return self._process_block_spacing(blocks)

<<<<<<< HEAD
    def _identify_toggleable_blocks(self, text: str) -> List[Tuple[int, int, Dict[str, Any]]]:
        """Identify all toggleable blocks (Toggle and ToggleableHeading) in the text."""
        toggleable_blocks = []
        
        # Find all toggleable elements
        toggleable_elements = []
        for element in self._block_registry.get_elements():
            if (element.is_multiline() and 
                hasattr(element, "match_markdown") and
                (element.__name__ == "ToggleElement" or element.__name__ == "ToggleableHeadingElement")):
                toggleable_elements.append(element)
                
        if not toggleable_elements:
            return []
            
=======
    def _collect_all_blocks_with_positions(
        self, markdown_text: str
    ) -> List[Tuple[int, int, Dict[str, Any]]]:
        """Collect all blocks with their positions in the text."""
        all_blocks = []

        # Process toggleable elements first (both Toggle and ToggleableHeading)
        toggleable_blocks = self._identify_toggleable_blocks(markdown_text)

        # Process other multiline elements
        multiline_blocks = self._identify_multiline_blocks(
            markdown_text, toggleable_blocks
        )

        # Process remaining text line by line
        processed_blocks = toggleable_blocks + multiline_blocks
        line_blocks = self._process_text_lines(markdown_text, processed_blocks)

        # Combine all blocks
        all_blocks.extend(toggleable_blocks)
        all_blocks.extend(multiline_blocks)
        all_blocks.extend(line_blocks)

        return all_blocks

    def _identify_toggleable_blocks(
        self, text: str
    ) -> List[Tuple[int, int, Dict[str, Any]]]:
        """Identify all toggleable blocks (Toggle and ToggleableHeading) in the text."""
        toggleable_blocks = []

        # Find all toggleable elements
        toggleable_elements = self._get_toggleable_elements()

        if not toggleable_elements:
            return []

>>>>>>> b48dba87
        # Process each toggleable element type
        for element in toggleable_elements:
            if hasattr(element, "find_matches"):
                # Find matches with context awareness
                matches = element.find_matches(text, self.convert, context_aware=True)
                if matches:
                    toggleable_blocks.extend(matches)
<<<<<<< HEAD
                    
        return toggleable_blocks
=======

        return toggleable_blocks

    def _get_toggleable_elements(self):
        """Return all toggleable elements from the registry."""
        toggleable_elements = []
        for element in self._block_registry.get_elements():
            if (
                element.is_multiline()
                and hasattr(element, "match_markdown")
                and element.__name__ in self.TOGGLE_ELEMENT_TYPES
            ):
                toggleable_elements.append(element)
        return toggleable_elements
>>>>>>> b48dba87

    def _identify_multiline_blocks(
        self, text: str, exclude_blocks: List[Tuple[int, int, Dict[str, Any]]]
    ) -> List[Tuple[int, int, Dict[str, Any]]]:
        """Identify all multiline blocks (except toggleable blocks)."""
        # Get all multiline elements except toggleable ones
<<<<<<< HEAD
        multiline_elements = [
            element for element in self._block_registry.get_multiline_elements()
            if element.__name__ not in ["ToggleElement", "ToggleableHeadingElement"]
        ]
        
=======
        multiline_elements = self._get_non_toggleable_multiline_elements()

>>>>>>> b48dba87
        if not multiline_elements:
            return []

        # Create set of positions to exclude
        excluded_ranges = self._create_excluded_position_set(exclude_blocks)

        multiline_blocks = []
        for element in multiline_elements:
            if not hasattr(element, "find_matches"):
                continue

            matches = element.find_matches(text)

            if not matches:
                continue

            # Add blocks that don't overlap with excluded positions
            for start_pos, end_pos, block in matches:
                if self._overlaps_with_excluded_positions(
                    start_pos, end_pos, excluded_ranges
                ):
                    continue
                multiline_blocks.append((start_pos, end_pos, block))

        return multiline_blocks

    def _get_non_toggleable_multiline_elements(self):
        """Get multiline elements that are not toggleable elements."""
        return [
            element
            for element in self._block_registry.get_multiline_elements()
            if element.__name__ not in self.TOGGLE_ELEMENT_TYPES
        ]

    def _create_excluded_position_set(self, exclude_blocks):
        """Create a set of positions to exclude based on block ranges."""
        excluded_positions = set()
        for start_pos, end_pos, _ in exclude_blocks:
            excluded_positions.update(range(start_pos, end_pos + 1))
        return excluded_positions

    def _overlaps_with_excluded_positions(self, start_pos, end_pos, excluded_positions):
        """Check if a range overlaps with any excluded positions."""
        return any(pos in excluded_positions for pos in range(start_pos, end_pos + 1))

    def _process_text_lines(
        self, text: str, exclude_blocks: List[Tuple[int, int, Dict[str, Any]]]
    ) -> List[Tuple[int, int, Dict[str, Any]]]:
        """Process text line by line, excluding already processed ranges and handling pipe syntax lines."""
        if not text:
            return []

        # Create set of excluded positions
        excluded_positions = self._create_excluded_position_set(exclude_blocks)

        line_blocks = []
        lines = text.split("\n")

        current_pos = 0
        current_paragraph = []
        paragraph_start = 0
        in_todo_sequence = False

        for line in lines:
            line_length = len(line) + 1  # +1 for newline
            line_end = current_pos + line_length - 1

            # Skip excluded lines and pipe syntax lines (they're part of toggleable content)
            if self._overlaps_with_excluded_positions(
                current_pos, line_end, excluded_positions
            ) or self._is_pipe_syntax_line(line):
                current_pos += line_length
                continue

            processed = self._process_line(
                line,
                current_pos,
                line_end,
                line_blocks,
                current_paragraph,
                paragraph_start,
                in_todo_sequence,
            )

            current_pos = processed["current_pos"]
            current_paragraph = processed["current_paragraph"]
            paragraph_start = processed["paragraph_start"]
            in_todo_sequence = processed["in_todo_sequence"]

        # Process remaining paragraph
        self._process_paragraph(
            current_paragraph, paragraph_start, current_pos, line_blocks
        )

        return line_blocks

    def _is_pipe_syntax_line(self, line: str) -> bool:
        """Check if a line uses pipe syntax (for nested content)."""
        import re

        return bool(re.match(self.PIPE_CONTENT_PATTERN, line))

    def _process_line(
        self,
        line: str,
        current_pos: int,
        line_end: int,
        line_blocks: List[Tuple[int, int, Dict[str, Any]]],
        current_paragraph: List[str],
        paragraph_start: int,
        in_todo_sequence: bool,
    ) -> Dict[str, Any]:
        """Process a single line of text."""
        line_length = len(line) + 1  # +1 for newline

        # Check for spacer
        if self._is_spacer_line(line):
            line_blocks.append((current_pos, line_end, self._create_empty_paragraph()))
            return self._update_line_state(
                current_pos + line_length,
                current_paragraph,
                paragraph_start,
                in_todo_sequence,
            )

        # Handle todo items
        todo_block = self._extract_todo_item(line)
        if todo_block:
            return self._process_todo_line(
                todo_block,
                current_pos,
                line_end,
                line_blocks,
                current_paragraph,
                paragraph_start,
                in_todo_sequence,
                line_length,
            )

        if in_todo_sequence:
            in_todo_sequence = False

        # Handle empty lines
        if not line.strip():
            self._process_paragraph(
                current_paragraph, paragraph_start, current_pos, line_blocks
            )
            return self._update_line_state(
                current_pos + line_length, [], paragraph_start, False
            )

        # Handle special blocks
        special_block = self._extract_special_block(line)
        if special_block:
            self._process_paragraph(
                current_paragraph, paragraph_start, current_pos, line_blocks
            )
            line_blocks.append((current_pos, line_end, special_block))
            return self._update_line_state(
                current_pos + line_length, [], paragraph_start, False
            )

        # Handle as paragraph
        if not current_paragraph:
            paragraph_start = current_pos
        current_paragraph.append(line)

        return self._update_line_state(
            current_pos + line_length,
            current_paragraph,
            paragraph_start,
            in_todo_sequence,
        )

    def _is_spacer_line(self, line: str) -> bool:
        """Check if a line is a spacer marker."""
        return line.strip() == self.SPACER_MARKER

    def _process_todo_line(
        self,
        todo_block: Dict[str, Any],
        current_pos: int,
        line_end: int,
        line_blocks: List[Tuple[int, int, Dict[str, Any]]],
        current_paragraph: List[str],
        paragraph_start: int,
        in_todo_sequence: bool,
        line_length: int,
    ) -> Dict[str, Any]:
        """Process a line that contains a todo item."""
        # Finish paragraph if needed
        if not in_todo_sequence and current_paragraph:
            self._process_paragraph(
                current_paragraph, paragraph_start, current_pos, line_blocks
            )

        line_blocks.append((current_pos, line_end, todo_block))

        return self._update_line_state(
            current_pos + line_length, [], paragraph_start, True
        )

    def _update_line_state(
        self,
        current_pos: int,
        current_paragraph: List[str],
        paragraph_start: int,
        in_todo_sequence: bool,
    ) -> Dict[str, Any]:
        """Update and return the state after processing a line."""
        return {
            "current_pos": current_pos,
            "current_paragraph": current_paragraph,
            "paragraph_start": paragraph_start,
            "in_todo_sequence": in_todo_sequence,
        }

    def _extract_todo_item(self, line: str) -> Optional[Dict[str, Any]]:
        """Extract a todo item from a line if possible."""
        todo_elements = [
            element
            for element in self._block_registry.get_elements()
            if not element.is_multiline() and element.__name__ == "TodoElement"
        ]

        for element in todo_elements:
            if element.match_markdown(line):
                return element.markdown_to_notion(line)
        return None

    def _extract_special_block(self, line: str) -> Optional[Dict[str, Any]]:
        """Extract a special block (not paragraph) from a line if possible."""
        non_multiline_elements = [
            element
            for element in self._block_registry.get_elements()
            if not element.is_multiline()
        ]

        for element in non_multiline_elements:
            if element.match_markdown(line):
                block = element.markdown_to_notion(line)
                if block and block.get("type") != "paragraph":
                    return block
        return None

    def _process_paragraph(
        self,
        paragraph_lines: List[str],
        start_pos: int,
        end_pos: int,
        blocks: List[Tuple[int, int, Dict[str, Any]]],
    ) -> None:
        """Process a paragraph and add it to blocks if valid."""
        if not paragraph_lines:
            return

        paragraph_text = "\n".join(paragraph_lines)
        block = self._block_registry.markdown_to_notion(paragraph_text)

        if block:
            blocks.append((start_pos, end_pos, block))

    def _process_block_spacing(
        self, blocks: List[Dict[str, Any]]
    ) -> List[Dict[str, Any]]:
        """Add spacing between blocks where needed."""
        if not blocks:
            return blocks

        final_blocks = []

        for block_index, current_block in enumerate(blocks):
            final_blocks.append(current_block)

            # Only add spacing after multiline blocks
            if not self._is_multiline_block_type(current_block.get("type")):
                continue

            # Check if we need to add a spacer
            if self._needs_spacer_after_block(blocks, block_index):
                final_blocks.append(self._create_empty_paragraph())

        return final_blocks

    def _needs_spacer_after_block(
        self, blocks: List[Dict[str, Any]], block_index: int
    ) -> bool:
        """Determine if we need to add a spacer after the current block."""
        # Check if this is the last block (no need for spacer)
        if block_index + 1 >= len(blocks):
            return False

        # Check if next block is already a spacer
        next_block = blocks[block_index + 1]
        if self._is_empty_paragraph(next_block):
            return False

        # No spacer needed
        return True

    def _create_empty_paragraph(self):
        """Create an empty paragraph block."""
        return {"type": "paragraph", "paragraph": {"rich_text": []}}

    def _is_multiline_block_type(self, block_type: str) -> bool:
        """Check if a block type corresponds to a multiline element."""
        if not block_type:
            return False

        multiline_elements = self._block_registry.get_multiline_elements()

        for element in multiline_elements:
            element_name = element.__name__.lower()
            if block_type in element_name:
                return True

            if hasattr(element, "match_notion"):
                dummy_block = {"type": block_type}
                if element.match_notion(dummy_block):
                    return True

        return False

    def _is_empty_paragraph(self, block: Dict[str, Any]) -> bool:
        """Check if a block is an empty paragraph."""
        if block.get("type") != "paragraph":
            return False

        rich_text = block.get("paragraph", {}).get("rich_text", [])
        return not rich_text or len(rich_text) == 0<|MERGE_RESOLUTION|>--- conflicted
+++ resolved
@@ -24,32 +24,11 @@
         if not markdown_text:
             return []
 
-<<<<<<< HEAD
-        # Process all blocks in order, preserving their positions
-        all_blocks = []
-        
-        # Process toggleable elements first (both Toggle and ToggleableHeading)
-        toggleable_blocks = self._identify_toggleable_blocks(markdown_text)
-        if toggleable_blocks:
-            all_blocks.extend(toggleable_blocks)
-            
-        # Process other multiline elements
-        multiline_blocks = self._identify_multiline_blocks(markdown_text, toggleable_blocks)
-        if multiline_blocks:
-            all_blocks.extend(multiline_blocks)
-            
-        # Process remaining text line by line
-        line_blocks = self._process_text_lines(markdown_text, toggleable_blocks + multiline_blocks)
-        if line_blocks:
-            all_blocks.extend(line_blocks)
-            
-=======
         # Collect all blocks with their positions in the text
         all_blocks_with_positions = self._collect_all_blocks_with_positions(
             markdown_text
         )
 
->>>>>>> b48dba87
         # Sort all blocks by their position in the text
         all_blocks_with_positions.sort(key=lambda x: x[0])
 
@@ -59,23 +38,6 @@
         # Process spacing between blocks
         return self._process_block_spacing(blocks)
 
-<<<<<<< HEAD
-    def _identify_toggleable_blocks(self, text: str) -> List[Tuple[int, int, Dict[str, Any]]]:
-        """Identify all toggleable blocks (Toggle and ToggleableHeading) in the text."""
-        toggleable_blocks = []
-        
-        # Find all toggleable elements
-        toggleable_elements = []
-        for element in self._block_registry.get_elements():
-            if (element.is_multiline() and 
-                hasattr(element, "match_markdown") and
-                (element.__name__ == "ToggleElement" or element.__name__ == "ToggleableHeadingElement")):
-                toggleable_elements.append(element)
-                
-        if not toggleable_elements:
-            return []
-            
-=======
     def _collect_all_blocks_with_positions(
         self, markdown_text: str
     ) -> List[Tuple[int, int, Dict[str, Any]]]:
@@ -113,7 +75,6 @@
         if not toggleable_elements:
             return []
 
->>>>>>> b48dba87
         # Process each toggleable element type
         for element in toggleable_elements:
             if hasattr(element, "find_matches"):
@@ -121,10 +82,6 @@
                 matches = element.find_matches(text, self.convert, context_aware=True)
                 if matches:
                     toggleable_blocks.extend(matches)
-<<<<<<< HEAD
-                    
-        return toggleable_blocks
-=======
 
         return toggleable_blocks
 
@@ -139,23 +96,14 @@
             ):
                 toggleable_elements.append(element)
         return toggleable_elements
->>>>>>> b48dba87
 
     def _identify_multiline_blocks(
         self, text: str, exclude_blocks: List[Tuple[int, int, Dict[str, Any]]]
     ) -> List[Tuple[int, int, Dict[str, Any]]]:
         """Identify all multiline blocks (except toggleable blocks)."""
         # Get all multiline elements except toggleable ones
-<<<<<<< HEAD
-        multiline_elements = [
-            element for element in self._block_registry.get_multiline_elements()
-            if element.__name__ not in ["ToggleElement", "ToggleableHeadingElement"]
-        ]
-        
-=======
         multiline_elements = self._get_non_toggleable_multiline_elements()
 
->>>>>>> b48dba87
         if not multiline_elements:
             return []
 
